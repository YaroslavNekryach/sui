--- conflicted
+++ resolved
@@ -266,16 +266,13 @@
         "Kakao".to_string(),
         "Apple".to_string(),
         "Slack".to_string(),
-<<<<<<< HEAD
         "Playtron".to_string(),
-=======
         "TestIssuer".to_string(),
         "Microsoft".to_string(),
         "KarrierOne".to_string(),
         "Credenza3".to_string(),
         "AwsTenant-region:us-east-1-tenant_id:us-east-1_LPSLCkC3A".to_string(), // test tenant in mysten aws
         "AwsTenant-region:us-east-1-tenant_id:us-east-1_qPsZxYqd8".to_string(), // ambrus, external partner
->>>>>>> 127ab5dc
     ]);
 
     // providers that are available for mainnet and testnet.
